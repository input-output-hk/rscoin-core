{-# LANGUAGE DeriveGeneric        #-}
{-# LANGUAGE FlexibleInstances    #-}
{-# LANGUAGE TemplateHaskell      #-}
{-# LANGUAGE TypeSynonymInstances #-}

-- | More complex types from the paper.

module RSCoin.Core.Types
       ( PeriodId
       , Mintette (..)
       , Mintettes
       , MintetteId
       , Explorer (..)
       , Explorers
       , ActionLogHead
       , ActionLogHeads
       , CheckConfirmation (..)
       , CheckConfirmations
       , CommitAcknowledgment (..)
       , ActionLogEntry (..)
       , ActionLogEntryHash (..)
       , ActionLog
       , LBlock (..)
       , LBlockHash (..)
       , PeriodResult
       , Dpk
       , Utxo
       , Pset
       , HBlock (..)
       , HBlockHash (..)
       , NewPeriodData (..)
       , WithMetadata (..)
       , formatNewPeriodData
       ) where

import           Control.Arrow          (first)
import           Data.Bifunctor         (Bifunctor (bimap))
import           Data.Binary            (Binary)
import qualified Data.Map               as M
import           Data.Maybe             (fromJust, isJust)
import           Data.MessagePack       (MessagePack)
import           Data.SafeCopy          (base, deriveSafeCopy)
import qualified Data.Text.Buildable    as B (Buildable (build))
import           Data.Text.Lazy.Builder (Builder)
<<<<<<< HEAD
import           Data.Word              (Word8)
import           Formatting             (bprint, int, string, (%), build, builder)
=======
import           Formatting             (bprint, int, string, (%))
>>>>>>> c82dac89
import qualified Formatting
import           GHC.Generics           (Generic)

import           Serokell.Util.Text     (listBuilderJSON, listBuilderJSONIndent,
                                         mapBuilder, pairBuilder, tripleBuilder)

import           RSCoin.Core.Crypto     (Hash, PublicKey, Signature)
import           RSCoin.Core.Primitives (AddrId, Address, Transaction)
import           RSCoin.Core.Strategy   (AddressToTxStrategyMap)

-- | Periods are indexed by sequence of numbers starting from 0.
type PeriodId = Int

-- | All the information about a particular mintette.
data Mintette = Mintette
    { mintetteHost :: !String
    , mintettePort :: !Int
    } deriving (Show, Eq, Ord, Generic)

instance Binary Mintette

instance B.Buildable Mintette where
    build Mintette{..} = bprint template mintetteHost mintettePort
      where
        template = "Mintette (" % build % ":" % build % ")"

-- | Mintettes list is stored by Bank and doesn't change over period.
type Mintettes = [Mintette]

instance B.Buildable Mintettes where
    build = listBuilderJSON

-- | Mintette is identified by it's index in mintettes list stored by Bank.
-- This id doesn't change over period, but may change between periods.
type MintetteId = Int

-- | All the information about a particular block explorer.
data Explorer = Explorer
    { explorerHost :: !String
    , explorerPort :: !Int
    , explorerKey  :: !PublicKey
    } deriving (Show,Eq,Ord,Generic)

instance Binary Explorer

instance B.Buildable Explorer where
    build Explorer{..} =
        bprint
            ("Explorer (" % string % ":" % int % ", pk: " % Formatting.build %
             ")")
            explorerHost
            explorerPort
            explorerKey

-- | List of explorers is stored by bank.
type Explorers = [Explorer]

-- | Each mintette has a log of actions along with hash which is chained.
-- Head of this log is represented by pair of hash and sequence number.
type ActionLogHead = (ActionLogEntryHash, Int)

instance B.Buildable ActionLogHead where
    build = pairBuilder

-- | ActionLogHeads is a map containing head for each mintette with whom
-- the particular mintette has indirectly interacted.
type ActionLogHeads = M.Map PublicKey ActionLogHead

type SignatureActLog = Signature (Transaction, AddrId, ActionLogHead, PeriodId)

-- | CheckConfirmation is a confirmation received by user from mintette as
-- a result of CheckNotDoubleSpent action.
data CheckConfirmation = CheckConfirmation
    { ccMintetteKey       :: !PublicKey       -- ^ key of corresponding mintette
    , ccMintetteSignature :: !SignatureActLog -- ^ signature for (tx, addrid, head)
    , ccHead              :: !ActionLogHead   -- ^ head of log
    , ccPeriodId          :: !PeriodId        -- ^ period id when confirmation was made
    } deriving (Show, Eq, Ord, Generic)

instance Binary CheckConfirmation

instance B.Buildable CheckConfirmation where
    build CheckConfirmation{..} =
        bprint template ccMintetteKey ccMintetteSignature ccHead
      where
        template = "CheckConfirmation (key = " % build %
                   ", sugnature = " % build %
                   ", head = " % build % ")"

-- | CheckConfirmations is a bundle of evidence collected by user and
-- sent to mintette as payload for Commit action.
type CheckConfirmations = M.Map (MintetteId, AddrId) CheckConfirmation

instance B.Buildable CheckConfirmations where
    build = mapBuilder . map (first pairBuilder) . M.assocs

type SignatureActHead = Signature (Transaction, ActionLogHead)

-- | CommitAcknowledgment is sent by mintette to user as an evidence
-- that mintette has included it into lower-level block.
data CommitAcknowledgment = CommitAcknowledgment
    { caMintetteKey       :: !PublicKey        -- ^ key of corresponding mintette
    , caMintetteSignature :: !SignatureActHead -- ^ signature for (tx, logHead)
    , caHead              :: !ActionLogHead    -- ^ head of log
    } deriving (Show, Eq, Generic)

instance Binary CommitAcknowledgment

-- | Each mintette mantains a high-integrity action log, consisting of entries.
data ActionLogEntry
    = QueryEntry !Transaction
    | CommitEntry !Transaction
                  !CheckConfirmations
    | CloseEpochEntry !ActionLogHeads
    deriving (Show, Eq, Generic)

-- | ActionLogPairs are stored in ActionLog. This pair constists of
-- action log entry and hash of previous pair in log.
type ActionLogPair = (ActionLogEntry, ActionLogEntryHash)

-- | ActionLogEntryHash is a hash of pervious ActionLogPair in log.
newtype ActionLogEntryHash = ALEHash
    { getALEHash :: Hash ActionLogPair
    } deriving (Show, Eq, Ord, Binary, B.Buildable, MessagePack)

instance Binary ActionLogEntry

instance B.Buildable ActionLogEntry where
    build (QueryEntry tx) = bprint ("Query (" % build % ")") tx
    build (CommitEntry tx cc) =
        bprint templateCommit tx cc
      where
        templateCommit = "Commit (tx = " % build %
                         ", confirmations = " % build % ")"
    build (CloseEpochEntry heads) =
        bprint templateClose $ mapBuilder $ M.assocs heads
      where
        templateClose = "CloseEpoch (heads = " % builder % ")"

-- | Action log is a list of entries.
type ActionLog = [(ActionLogEntry, ActionLogEntryHash)]

instance B.Buildable ActionLog where
    build = listBuilderJSONIndent 2 . map pairBuilder

type LBlockInfo = (HBlockHash, ActionLogEntryHash, ActionLogHeads, [Transaction])

newtype LBlockHash = LBlockHash
    { getLBlockHash :: Hash LBlockInfo
    } deriving (Show, Eq, Binary, B.Buildable, MessagePack)

type SignatureLBlock = Signature LBlockHash

-- | Lower-level block generated by mintette in the end of an epoch.
-- To form a lower-level block a mintette uses the transaction set it
-- formed throughout the epoch and the hashes it has received from other
-- mintettes.
data LBlock = LBlock
    { lbHash         :: !LBlockHash      -- ^ hash of
                                         -- (h^(i-1)_bank, h^m_(j-1), hashes, transactions)
    , lbTransactions :: ![Transaction]   -- ^ txset
    , lbSignature    :: !SignatureLBlock -- ^ signature given by mintette for hash
    , lbHeads        :: !ActionLogHeads  -- ^ heads received from other mintettes
    } deriving (Show, Eq, Generic)

instance B.Buildable LBlock where
    build LBlock{..} =
        bprint
            template
            lbHash
            (listBuilderJSON lbTransactions)
            lbSignature
            (mapBuilder $ M.assocs lbHeads)
      where
        template =
             "LBlock {\n" %
             "  hash: " % build % "\n" %
             "  transactions: " % builder % "\n"%
             "  signature: " % build % "\n"%
             "  heads: " % builder % "\n"%
             "}\n"

-- | PeriodResult is sent by mintette to bank when period finishes.
type PeriodResult = (PeriodId, [LBlock], ActionLog)

-- | DPK is a list of signatures which authorizies mintettes for one period
type Dpk = [(PublicKey, Signature PublicKey)]

-- | Utxo is a type used by mintettes. (addrid -> addr) ∈ utxo means
-- that there was an act of money transfer to address, but since then
-- it wasn't used.
type Utxo = M.Map AddrId Address

-- | Pset is a type used by mintettes. (addrid -> transaction) ∈ pset
-- means that mintette confirmed this transaction isn't double-spent
-- for the given period.
type Pset = M.Map AddrId Transaction

instance B.Buildable Dpk where
    build = listBuilderJSON . map pairBuilder

newtype HBlockHash = HBlockHash
    { getHBlockHash :: Hash (HBlockHash, [Transaction])
    } deriving (Show,Eq,Binary,B.Buildable,MessagePack)

type SignatureHBlock = Signature HBlockHash

-- | Higher-level block generated by bank in the end of a period.
-- To form a higher-level block bank uses lower-level blocks received
-- from mintettes and simply merges them after checking validity.
data HBlock = HBlock
    { hbHash         :: !HBlockHash
    , hbTransactions :: ![Transaction]
    , hbSignature    :: !SignatureHBlock
    , hbDpk          :: !Dpk
    , hbAddresses    :: !AddressToTxStrategyMap
    } deriving (Show, Eq, Generic)

instance Binary HBlock

instance B.Buildable HBlock where
    build HBlock{..} =
        bprint
            template
            hbHash
            (listBuilderJSON hbTransactions)
            hbSignature
            hbDpk
            (listBuilderJSON hbAddresses)
      where
        template =
<<<<<<< HEAD
            "Block {\n"%
            "  hash: " % build % "\n"%
            "  transactions: " % build % "\n"%
            "  signature: " % build % "\n"%
            "  dpk: " % build % "\n"%
            "  addresses: " % builder % "\n"%
            "}\n"

instance B.Buildable [HBlock] where
  build = listBuilderJSON
=======
            mconcat
                [ "HBlock {\n"
                , "  hash: {}\n"
                , "  transactions: {}\n"
                , "  signature: {}\n"
                , "  dpk: {}\n"
                , "  addresses: {}\n"
                , "}\n"]

instance Buildable [HBlock] where
    build = listBuilderJSON
>>>>>>> c82dac89

type NewMintetteIdPayload = (MintetteId, Utxo, AddressToTxStrategyMap)

-- | Data sent by server on new period start. If mintette id changes,
-- bank *must* include npdNewIdPayload.
data NewPeriodData = NewPeriodData
    { npdPeriodId     :: !PeriodId                     -- ^ Id of a new period
    , npdMintettes    :: !Mintettes                    -- ^ Mintettes list
    , npdHBlock       :: !HBlock                       -- ^ Last processed HBlock (needed to
                                                       -- update local mintette's utxo)
    , npdNewIdPayload :: !(Maybe NewMintetteIdPayload) -- ^ Data needed for mintette to
                                                       -- restore state if it's Id changes
    , npdDpk          :: !Dpk                          -- ^ Dpk
    } deriving (Show, Eq)

instance B.Buildable (AddrId, Address) where
    build = pairBuilder

instance B.Buildable (AddrId, Transaction) where
    build = pairBuilder

instance B.Buildable Utxo where
    build mapping = listBuilderJSON $ M.toList mapping

instance B.Buildable Pset where
    build mapping = listBuilderJSON $ M.toList mapping

instance B.Buildable (Address, Signature a) where
    build = pairBuilder

instance B.Buildable [(Address, Signature a)] where
    build = listBuilderJSONIndent 2

instance B.Buildable [NewPeriodData] where
    build = listBuilderJSONIndent 2

instance B.Buildable AddressToTxStrategyMap where
    build = mapBuilder . M.assocs

instance B.Buildable NewMintetteIdPayload where
    build = tripleBuilder

formatNewPeriodData :: Bool -> NewPeriodData -> Builder
formatNewPeriodData withPayload NewPeriodData{..}
  | withPayload && isJust npdNewIdPayload =
      bprint templateWithPayload
          npdPeriodId npdMintettes (fromJust npdNewIdPayload) npdHBlock
  | otherwise =
      bprint templateWithoutPayload npdPeriodId npdMintettes npdHBlock
  where
    templateWithPayload =
        "NewPeriodData {\n"%
        "  periodId: " % build % "\n"%
        "  mintettes: " % build % "\n"%
        "  newIdPayload: " % build % "\n"%
        "  HBlock: " % build % "\n"%
        "}\n"
    templateWithoutPayload =
        "NewPeriodData {\n" %
        "  periodId: " % build % "\n" %
        "  mintettes: " % build % "\n" %
        "  HBlock: " % build % "\n" %
        "}\n"

instance B.Buildable NewPeriodData where
    build = formatNewPeriodData True

data WithMetadata value metadata = WithMetadata
    { wmValue    :: value
    , wmMetadata :: metadata
    } deriving (Show, Eq, Generic)

instance (Binary value, Binary metadata) =>
         Binary (WithMetadata value metadata)

instance (B.Buildable value, B.Buildable metadata) =>
         B.Buildable (WithMetadata value metadata) where
    build WithMetadata{..} =
        bprint
            ("WithMetadata:\n— value: " % Formatting.build % "\n— metadata: " %
             Formatting.build)
            wmValue
            wmMetadata

instance Bifunctor WithMetadata where
    bimap f g (WithMetadata{..}) = WithMetadata (f wmValue) (g wmMetadata)

$(deriveSafeCopy 0 'base ''Mintette)
$(deriveSafeCopy 0 'base ''Explorer)
$(deriveSafeCopy 0 'base ''CheckConfirmation)
$(deriveSafeCopy 0 'base ''CommitAcknowledgment)
$(deriveSafeCopy 0 'base ''ActionLogEntryHash)
$(deriveSafeCopy 0 'base ''ActionLogEntry)
$(deriveSafeCopy 0 'base ''LBlockHash)
$(deriveSafeCopy 0 'base ''LBlock)
$(deriveSafeCopy 0 'base ''HBlockHash)
$(deriveSafeCopy 0 'base ''HBlock)
$(deriveSafeCopy 0 'base ''NewPeriodData)
$(deriveSafeCopy 0 'base ''WithMetadata)<|MERGE_RESOLUTION|>--- conflicted
+++ resolved
@@ -42,12 +42,8 @@
 import           Data.SafeCopy          (base, deriveSafeCopy)
 import qualified Data.Text.Buildable    as B (Buildable (build))
 import           Data.Text.Lazy.Builder (Builder)
-<<<<<<< HEAD
-import           Data.Word              (Word8)
-import           Formatting             (bprint, int, string, (%), build, builder)
-=======
-import           Formatting             (bprint, int, string, (%))
->>>>>>> c82dac89
+import           Formatting             (bprint, build, builder, int, string,
+                                         (%))
 import qualified Formatting
 import           GHC.Generics           (Generic)
 
@@ -279,7 +275,6 @@
             (listBuilderJSON hbAddresses)
       where
         template =
-<<<<<<< HEAD
             "Block {\n"%
             "  hash: " % build % "\n"%
             "  transactions: " % build % "\n"%
@@ -289,20 +284,7 @@
             "}\n"
 
 instance B.Buildable [HBlock] where
-  build = listBuilderJSON
-=======
-            mconcat
-                [ "HBlock {\n"
-                , "  hash: {}\n"
-                , "  transactions: {}\n"
-                , "  signature: {}\n"
-                , "  dpk: {}\n"
-                , "  addresses: {}\n"
-                , "}\n"]
-
-instance Buildable [HBlock] where
     build = listBuilderJSON
->>>>>>> c82dac89
 
 type NewMintetteIdPayload = (MintetteId, Utxo, AddressToTxStrategyMap)
 
