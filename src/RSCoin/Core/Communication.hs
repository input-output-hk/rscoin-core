{-# LANGUAGE FlexibleContexts    #-}
{-# LANGUAGE Rank2Types          #-}
{-# LANGUAGE ScopedTypeVariables #-}
{-# LANGUAGE TupleSections       #-}

-- | This module provides high-abstraction functions to exchange data
-- within user/mintette/bank.

module RSCoin.Core.Communication
       ( CommunicationError (..)

         -- * Helpers
       , P.unCps
       , guardTransactionValidity

         -- * Call Bank
         -- ** Local control
       , sendBankLocalControlRequest

         -- ** Simple getters
       , blocksQueryLimit
       , getBlockByHeight
       , getBlockchainHeight
       , getBlocksByHeight
       , getExplorers
       , getGenesisBlock
       , getMintettes
       , getStatisticsId
       -- , getAddresses

       -- ** Actionables
       , addMintetteUsingPermission

         -- * Call Mintette
         -- ** Main methods
       , actionLogQueryLimit
       , announceNewPeriod
       , checkNotDoubleSpent
       , checkNotDoubleSpentBatch
       , commitTx
       , getExtraMintetteBlocks
       , getExtraMintetteLogs
       , lBlocksQueryLimit
       , sendPeriodFinished

         -- ** Simple getters
       , getMintetteLogs
       , getMintettePeriod
       , getMintetteUtxo

         -- * Call Notary
       , allocateMultisignatureAddress
       , announceNewPeriodToNotary
       , getNotaryPeriod
       , getTxSignatures
       , pollPendingTransactions
       , pollPendingTransactionsNoLimit
       , pollTransactionsLimit
       , publishTxToNotary
       , queryNotaryCompleteMSAddresses
       , queryNotaryMyMSAllocations
       , removeNotaryCompleteMSAddresses

         -- * Call Explorer
         -- ** Get info from Bank
       , announceNewBlock

         -- ** Serve Users
       , askExplorer
       , getTransactionById
       ) where

import           Control.Exception          (Exception (..))
import           Control.Lens               (view)
import           Control.Monad              (unless, when)
import           Control.Monad.Catch        (MonadThrow (throwM), catch)
import           Control.Monad.Extra        (unlessM)
import           Control.Monad.Trans        (MonadIO, liftIO)
import           Data.Binary                (Binary)
import qualified Data.Map                   as M
import           Data.Maybe                 (fromMaybe)
import           Data.MessagePack           (MessagePack)
import           Data.Monoid                ((<>))
import           Data.Text                  (Text, pack)
import qualified Data.Text.Buildable        as B (Buildable (build))
import           Data.Typeable              (Typeable)
import           Formatting                 (build, int, sformat, shown, stext,
                                             (%))
import qualified Network.MessagePack.Client as MP (RpcError (..))
import           Safe                       (atMay, headMay)
import           System.Random              (randomRIO)

import           Serokell.Util.Text         (listBuilderJSON,
                                             listBuilderJSONIndent, mapBuilder,
                                             pairBuilder, show')

import           Control.TimeWarp.Timed     (MonadTimed, MonadTimedError (..))

import           RSCoin.Core.Crypto         (PublicKey, SecretKey, Signature,
                                             hash, derivePublicKey)
import           RSCoin.Core.Error          (rscExceptionFromException,
                                             rscExceptionToException)
import           RSCoin.Core.Logging        (WithNamedLogger (..))
import qualified RSCoin.Core.Logging        as L
import           RSCoin.Core.NodeConfig     (WithNodeContext (getNodeContext),
                                             bankPublicKey, isTestRun,
                                             notaryPublicKey)
import           RSCoin.Core.Primitives     (AddrId, Address, Transaction,
                                             TransactionId)
import qualified RSCoin.Core.Protocol       as P
import           RSCoin.Core.Strategy       (AllocationAddress, AllocationInfo,
                                             AllocationStrategy, MSAddress,
                                             PartyAddress, TxStrategy)
import           RSCoin.Core.Transaction    (validateTxPure, TxVerdict(..))
import           RSCoin.Core.Types          (ActionLog, CheckConfirmation,
                                             CheckConfirmations,
                                             CommitAcknowledgment,
                                             Explorer (..), Explorers, HBlock,
<<<<<<< HEAD
                                             HBlockMetadata, LBlock (..),
                                             Mintette, MintetteId, Mintettes,
=======
                                             HBlockMetadata, Mintette,
                                             mintetteHost, mintettePort,
                                             MintetteId, Mintettes,
>>>>>>> fc8e7fe9
                                             NewPeriodData, PeriodId,
                                             PeriodResult, Utxo, WithMetadata,
                                             WithSignature (..),
                                             mkWithSignature,
                                             verifyWithSignature)
import           RSCoin.Core.WorkMode       (WorkMode)

-- | Errors which may happen during remote call.
data CommunicationError
    = ProtocolError Text  -- ^ Message was encoded incorrectly.
    | TimeoutError Text   -- ^ Waiting too long for the reply
    | MethodError Text    -- ^ Error occurred during method execution.
    | BadSignature Text   -- ^ Result of method must be signed, but
                          -- signature is bad.
    | BadRequest Text     -- ^ Request is bad for some reason.
    deriving (Show, Typeable)

instance Exception CommunicationError where
    toException = rscExceptionToException
    fromException = rscExceptionFromException

instance B.Buildable CommunicationError where
    build (ProtocolError t) = "internal error: " <> B.build t
    build (TimeoutError t)  = "timeout error: " <> B.build t
    build (MethodError t)   = "method error: " <> B.build t
    build (BadSignature t)  = B.build t <> " has provided a bad signature"
    build (BadRequest t)    = B.build t

rpcErrorHandler :: (MonadIO m, WithNamedLogger m) => MP.RpcError -> m a
rpcErrorHandler = liftIO . log' . fromError
  where
    log' (e :: CommunicationError) = do
        L.logError $ show' e
        throwM e
    fromError (MP.ProtocolError s)   = ProtocolError $ pack s
    fromError (MP.ResultTypeError s) = ProtocolError $ pack s
    fromError (MP.ServerError obj)   = MethodError $ pack $ show obj

monadTimedHandler :: (MonadTimed m, MonadIO m, WithNamedLogger m) => MonadTimedError -> m a
monadTimedHandler = log' . fromError
  where
    log' (e :: CommunicationError) = do
        L.logError $ show' e
        throwM e
    fromError (MTTimeoutError s) = TimeoutError s

handleErrors :: (WorkMode m, MessagePack a) => m a -> m a
handleErrors action = action `catch` rpcErrorHandler `catch` monadTimedHandler

handleEither :: (WorkMode m, MessagePack a) => m (Either Text a) -> m a
handleEither action = do
    res <- action
    either
        (throwM . MethodError . sformat ("Error on caller side has occurred: " % stext))
        return
        res

withResult :: WorkMode m => m () -> (a -> m ()) -> m a -> m a
withResult before after action = do
    before
    a <- action
    a <$ after a

data Signer
    = SignerBank
    | SignerNotary

signerName :: Signer -> Text
signerName SignerBank   = "bank"
signerName SignerNotary = "notary"

signerKey
    :: (Functor m, WithNodeContext m)
    => Signer -> m PublicKey
signerKey SignerBank   = view bankPublicKey <$> getNodeContext
signerKey SignerNotary = view notaryPublicKey <$> getNodeContext

-- Copy-paste is bad, but I hope this code will be rewritten soon anyway.
withSignedResult
    :: (Binary a, WorkMode m)
    => Signer -> m () -> (a -> m ()) -> m (WithSignature a) -> m a
withSignedResult signer before after action = do
    before
    ws@WithSignature {..} <- action
    pk <- signerKey signer
    let pkOwner = signerName signer
    unless (verifyWithSignature pk ws) $ throwM $ BadSignature pkOwner
    wsValue <$ after wsValue

guardTransactionValidity :: MonadThrow m => Transaction -> m ()
guardTransactionValidity tx = case validateTxPure tx of
    TxValid       -> return ()
    TxInvalid err -> throwM $ BadRequest $
      "Your transaction is not valid: " <> err

---- —————————————————————————————————————————————————————————— ----
---- Bank endpoints ——————————————————————————————————————————— ----
---- —————————————————————————————————————————————————————————— ----

callBank :: (WorkMode m, MessagePack a) => P.Client (Either Text a) -> m a
callBank = handleEither . handleErrors . P.callBankSafe

sendBankLocalControlRequest :: WorkMode m => P.BankLocalControlRequest -> m ()
sendBankLocalControlRequest request =
    withResult
        (L.logDebug $ sformat ("Sending control request to bank: " % build) request)
        (const $ L.logDebug "Sent control request successfully") $
         callBank $ P.call (P.RSCBank P.LocalControlRequest) request

-- | Given the height/perioud id, retreives block if it's present
getBlockByHeight :: WorkMode m => PeriodId -> m (Maybe HBlock)
getBlockByHeight pId = headMay <$> getBlocksByHeight pId pId

-- | Retrieves blockchainHeight from the server
getBlockchainHeight :: WorkMode m => m PeriodId
getBlockchainHeight =
    withSignedResult
        SignerBank
        (L.logDebug "Getting blockchain height")
        (L.logDebug . sformat ("Blockchain height is " % int))
        $ callBank $ P.call (P.RSCBank P.GetBlockchainHeight)

-- | Maximum number of higher-level blocks to be queried in a single
-- request.
blocksQueryLimit :: Num a => a
blocksQueryLimit = 20

getBlocksByHeight :: WorkMode m => PeriodId -> PeriodId -> m [HBlock]
getBlocksByHeight from to =
    withSignedResult
        SignerBank
        infoMessage
        successMessage
        $ callBank $ P.call (P.RSCBank P.GetHBlocks) [from..to]
  where
    infoMessage =
        L.logDebug $
            sformat ("Getting higher-level blocks between " % int % " and " % int)
                from to
    successMessage res =
        L.logDebug $
            sformat
                ("Got higher-level blocks between " % int % " " %
                 int % ": " % build)
                from to (listBuilderJSONIndent 2 res)

getExplorers :: WorkMode m => m Explorers
getExplorers =
    withSignedResult
        SignerBank
        (L.logDebug "Getting list of explorers")
        (L.logDebug .
         sformat ("Successfully got list of explorers " % build) .
         listBuilderJSON) $
    callBank $ P.call (P.RSCBank P.GetExplorers)

getGenesisBlock :: WorkMode m => m HBlock
getGenesisBlock =
    fromMaybe (error "genesis block can't be fetched") <$> getBlockByHeight 0

getMintettes :: WorkMode m => m Mintettes
getMintettes =
    withSignedResult
        SignerBank
        (L.logDebug "Getting list of mintettes")
        (L.logDebug . sformat ("Successfully got list of mintettes " % build)) $
    callBank $ P.call (P.RSCBank P.GetMintettes)

getStatisticsId :: WorkMode m => m Int
getStatisticsId =
    withSignedResult
        SignerBank
        (L.logDebug "Getting statistics id")
        (L.logDebug . sformat ("Statistics id is " % int)) $
    callBank $ P.call (P.RSCBank P.GetStatisticsId)

addMintetteUsingPermission
    :: WorkMode m
    => SecretKey
    -> Mintette
    -> m ()
addMintetteUsingPermission mintetteSK mintette = do
    let host = mintetteHost mintette
    let port = mintettePort mintette
    L.logDebug $ sformat
        ("Adding mintette " % build % " listening on port " % int)
        host
        port
    let signed = mkWithSignature mintetteSK (host, port)
    let mintettePK = derivePublicKey mintetteSK
    callBank $ P.call (P.RSCBank P.AddMintetteUsingPermit) mintettePK signed

---- —————————————————————————————————————————————————————————— ----
---- Mintette endpoints ——————————————————————————————————————— ----
---- —————————————————————————————————————————————————————————— ----

callMintette :: (WorkMode m, MessagePack a) => Mintette -> P.Client a -> m a
callMintette m = handleErrors . P.callMintetteSafe m

announceNewPeriod
    :: WorkMode m
    => Mintette -> SecretKey -> NewPeriodData -> m ()
announceNewPeriod mintette bankSK npd = do
    L.logDebug $
        sformat
            ("Announce new period to mintette " % build % ", new period data " %
             build)
            mintette
            npd
    let signed = mkWithSignature bankSK npd
    handleEither $
        callMintette mintette $
        P.call (P.RSCMintette P.AnnounceNewPeriod) signed

checkNotDoubleSpent
    :: WorkMode m
    => Mintette
    -> Transaction
    -> AddrId
    -> [(Address, Signature Transaction)]
    -> m (Either Text CheckConfirmation)
checkNotDoubleSpent m tx a s = do
    guardTransactionValidity tx
    withResult infoMessage (either onError onSuccess) $
        callMintette m $ P.call (P.RSCMintette P.CheckTx) tx a s
  where
    infoMessage =
        L.logDebug $ sformat ("Checking addrid (" % build % ") from transaction: " % build) a tx
    onError e =
        L.logError $ sformat ("Checking double spending failed: " % stext) e
    onSuccess res = do
        L.logDebug $
            sformat ("Confirmed addrid (" % build % ") from transaction: " % build) a tx
        L.logDebug $ sformat ("Confirmation: " % build) res

checkNotDoubleSpentBatch
    :: forall m.
       WorkMode m
    => Mintette
    -> Transaction
    -> M.Map AddrId [(Address, Signature Transaction)]
    -> m (M.Map AddrId (Either Text CheckConfirmation))
checkNotDoubleSpentBatch m tx signatures = do
    guardTransactionValidity tx
    withResult infoMessage onReturn $ handleEither $
        callMintette m $ P.call (P.RSCMintette P.CheckTxBatch) tx signatures
  where
    infoMessage =
        L.logDebug $ sformat ("Checking addrids (" % build
                              % ") from transaction: " % build)
                             (listBuilderJSON $ M.keys signatures)
                             tx
    onReturn :: M.Map AddrId (Either Text CheckConfirmation) -> m ()
    onReturn _ =
        L.logDebug $
            sformat ("Confirmed signatures from transaction: " % build) tx
--        L.logDebug $ sformat ("Confirmations: " % build) $
--            listBuilderJSON $ map pairBuilder $ M.assocs res
--      TODO add this log call (something bad with buildable)

commitTx
    :: WorkMode m
    => Mintette
    -> Transaction
    -> CheckConfirmations
    -> m (Either Text CommitAcknowledgment)
commitTx m tx cc = do
    guardTransactionValidity tx
    withResult infoMessage (either onError onSuccess) $
        callMintette m $ P.call (P.RSCMintette P.CommitTx) tx cc
  where
    infoMessage = L.logDebug $ sformat ("Commit transaction " % build) tx
    onError e = L.logError $ sformat ("Commit tx failed: " % stext) e
    onSuccess _ =
        L.logDebug $ sformat ("Successfully committed transaction " % build) tx

sendPeriodFinished
    :: WorkMode m
    => Mintette -> SecretKey -> PeriodId -> m PeriodResult
sendPeriodFinished mintette bankSK pId =
    withResult infoMessage successMessage $
    handleEither $
    callMintette mintette $ P.call (P.RSCMintette P.PeriodFinished) signed
  where
    signed = mkWithSignature bankSK pId
    infoMessage =
        L.logDebug $
        sformat ("Send period " % int % " finished to mintette " % build)
            pId mintette
    successMessage =
        L.logDebug .
        sformat
            ("Received period result from mintette " % build % ": \n" % build)
            mintette

-- | Maximum number of lower-level blocks to be queried from mintette
-- in a single request.
lBlocksQueryLimit :: Num a => a
lBlocksQueryLimit = 10

-- | Maximum number of lower-level blocks to be queried from mintette
-- in a single request.
actionLogQueryLimit :: Num a => a
actionLogQueryLimit = 100

getExtraMintetteBlocks
    :: WorkMode m
    => Mintette -> SecretKey -> PeriodId -> (Word, Word) -> m [LBlock]
getExtraMintetteBlocks mintette bankSK pId range =
    withResult infoMessage checkResultAndLog $
    handleEither $
    callMintette mintette $ P.call (P.RSCMintette P.GetExtraBlocks) signed
  where
    signed = mkWithSignature bankSK (pId, range)
    infoMessage =
        L.logDebug $
        sformat
            ("Requesting extra LBlocks (" % int % ", " % int % ")" % ") from mintette " % build)
            (fst range)
            (snd range)
            mintette
    checkResultAndLog blocks = do
        L.logDebug $
            sformat ("Received extra blocks from mintette " % build) mintette
        mapM_ checkResult blocks
    checkResult block =
        when (null (lbTransactions block)) $
        throwM $ MethodError "mintette sent LBlock without transactions"

getExtraMintetteLogs
    :: WorkMode m
    => Mintette -> SecretKey -> PeriodId -> (Word, Word) -> m ActionLog
getExtraMintetteLogs mintette bankSK pId range =
    withResult infoMessage logResult $
    handleEither $
    callMintette mintette $ P.call (P.RSCMintette P.GetExtraLogs) signed
  where
    signed = mkWithSignature bankSK (pId, range)
    infoMessage =
        L.logDebug $
        sformat
            ("Requesting extra ActionLog (" % int % ", " % int % ") from mintette " % build)
            (fst range)
            (snd range)
            mintette
    logResult _ = do
        L.logDebug $
            sformat ("Received extra logs from mintette " % build) mintette

getMintetteLogs :: WorkMode m => MintetteId -> PeriodId -> m (Maybe ActionLog)
getMintetteLogs mId pId = do
    ms <- getMintettes
    maybe onNothing onJust $ ms `atMay` mId
  where
    onNothing = do
        let e = sformat ("Mintette with index " % int % " doesn't exist") mId
        L.logWarning e
        throwM $ MethodError e
    onJust mintette =
        withResult infoMessage (maybe onError onSuccess) $
        handleEither $
        callMintette mintette $ P.call (P.RSCDump P.GetMintetteLogs) pId
    infoMessage =
        L.logDebug $
        sformat ("Getting logs of mintette " % int % " with period id " % int)
        mId pId
    onError =
        L.logWarning $
        sformat
            ("Getting logs of mintette " % int %
                " with period id " % int % " failed")
            mId pId
    onSuccess res =
        L.logDebug $
        sformat
            ("Successfully got logs for period id " % int % ": " % build)
            pId (listBuilderJSONIndent 2 $ map pairBuilder res)

getMintettePeriod :: WorkMode m => Mintette -> m (Maybe PeriodId)
getMintettePeriod m =
    withResult infoMessage (maybe onError onSuccess) $
    handleEither $ callMintette m $ P.call (P.RSCMintette P.GetMintettePeriod)
  where
    infoMessage = L.logDebug $
        sformat ("Getting minette period from mintette " % build) m
    onError = L.logError $ sformat
        ("getMintettePeriod failed for mintette " % build) m
    onSuccess p =
        L.logDebug $ sformat ("Successfully got the period: " % build) p

getMintetteUtxo :: WorkMode m => MintetteId -> m Utxo
getMintetteUtxo mId = do
    unlessM isTestRun $
        throwM $ BadRequest "getMintetteUtxo is only available in test run"
    ms <- getMintettes
    maybe onNothing onJust $ ms `atMay` mId
  where
    onNothing = liftIO $ do
        let e = sformat ("Mintette with this index " % int % " doesn't exist") mId
        L.logWarning e
        throwM $ MethodError e
    onJust mintette =
        withResult
            (L.logDebug "Getting utxo")
            (L.logDebug . sformat ("Current utxo is: " % build))
            (handleEither $
             callMintette mintette $ P.call (P.RSCDump P.GetMintetteUtxo))

---- —————————————————————————————————————————————————————————— ----
---- Notary endpoints ————————————————————————————————————————— ----
---- —————————————————————————————————————————————————————————— ----

callNotary :: (WorkMode m, MessagePack a) => P.Client (Either Text a) -> m a
callNotary = handleEither . handleErrors . P.callNotary

callNotarySafe :: (WorkMode m, MessagePack a) => P.Client (Either Text a) -> m a
callNotarySafe = handleEither . handleErrors . P.callNotarySafe

allocateMultisignatureAddress
    :: WorkMode m
    => Address
    -> PartyAddress
    -> AllocationStrategy
    -> Signature (MSAddress, AllocationStrategy)
    -> Maybe (PublicKey, Signature PublicKey)
    -> m ()
allocateMultisignatureAddress msAddr partyAddr allocStrat signature mMasterCheck = do
    L.logDebug $ sformat
        ( "Allocate new ms address: " % build % "\n ,"
        % "from party address: "      % build % "\n ,"
        % "allocation strategy: "     % build % "\n ,"
        % "current party pair: "      % build % "\n ,"
        % "certificate chain: "       % build % "\n ,"
        )
        msAddr
        partyAddr
        allocStrat
        signature
        (pairBuilder <$> mMasterCheck)
    callNotarySafe $ P.call (P.RSCNotary P.AllocateMultisig)
        msAddr partyAddr allocStrat signature mMasterCheck

announceNewPeriodToNotary
    :: WorkMode m
    => SecretKey
    -> PeriodId
    -> HBlock
    -> m ()
announceNewPeriodToNotary bankSK pIdLast block = do
    L.logDebug $ sformat
        ("Announce new periods to Notary, hblocks " % build %
         ", latest periodId " % int)
        block
        pIdLast
    let signed = mkWithSignature bankSK (pIdLast, block)
    callNotary $ P.call (P.RSCNotary P.AnnounceNewPeriodsToNotary) signed

getNotaryPeriod :: WorkMode m => m PeriodId
getNotaryPeriod =
    withSignedResult
        SignerNotary
        (L.logDebug "Getting period of Notary")
        (L.logDebug . sformat ("Notary's last period is " % int)) $
    callNotary $ P.call $ P.RSCNotary P.GetNotaryPeriod

-- | Read-only method of Notary. Returns current state of signatures
-- for the given address (that implicitly defines addrids ~
-- transaction inputs) and transaction itself.
getTxSignatures :: WorkMode m => Transaction -> Address -> m [(Address, Signature Transaction)]
getTxSignatures tx addr = do
    guardTransactionValidity tx
    withSignedResult SignerNotary infoMessage successMessage $
        callNotarySafe $ P.call (P.RSCNotary P.GetSignatures) tx addr
  where
    infoMessage =
        L.logDebug $
        sformat ("Getting signatures for tx " % shown
                 % ", hash " % build % ", addr " % shown )
                tx (hash tx) addr
    successMessage res =
        L.logDebug $ sformat ("Received signatures from Notary: " % shown) res

-- | Maximum number of addresses which may be used to poll pending transactions.
pollTransactionsLimit :: Num a => a
pollTransactionsLimit = 10

-- | This method is supposed to be used to detect transactions
-- that you `may` want to sign.
pollPendingTransactions
    :: WorkMode m
    => [Address]
    -> m [Transaction]
pollPendingTransactions parties =
    withSignedResult SignerNotary infoMessage successMessage $
    callNotarySafe $ P.call (P.RSCNotary P.PollPendingTransactions) parties
  where
    infoMessage =
        L.logDebug $
        sformat ("Polling transactions to sign for addresses: " % shown) parties
    successMessage res =
        L.logDebug $ sformat ("Received transactions to sign: " % shown) res

-- | Semantics of this method is the same as of
-- pollPendingTransactions, but it does multiple calls if there are
-- too many addresses (because there is a limit on a single call).
pollPendingTransactionsNoLimit
    :: WorkMode m
    => [Address]
    -> m [Transaction]
pollPendingTransactionsNoLimit parties =
    concat <$> mapM pollChunk [0 .. chunksNumber - 1]
  where
    n = length parties
    chunksNumber = (n - 1) `div` pollTransactionsLimit + 1
    pollChunk chunkIdx =
        pollPendingTransactions $
        map
            (parties !!)
            [chunkIdx * pollTransactionsLimit .. min
                                                     ((chunkIdx + 1) *
                                                      pollTransactionsLimit - 1)
                                                     (n - 1)]

-- | Send transaction with public wallet address & signature for it,
-- get list of signatures after Notary adds yours.
publishTxToNotary
    :: WorkMode m
    => Transaction                          -- ^ transaction to sign
    -> Address                              -- ^ address of transaction input (individual, multisig or etc.)
    -> (Address, Signature Transaction)     -- ^ party's public address and signature
                                -- (made with its secret key)
    -> m [(Address, Signature Transaction)] -- ^ signatures for all parties already signed the transaction
publishTxToNotary tx addr sg = do
    guardTransactionValidity tx
    withSignedResult SignerNotary infoMessage successMessage $
        callNotarySafe $ P.call (P.RSCNotary P.PublishTransaction) tx addr sg
  where
    infoMessage =
        L.logDebug $
        sformat ("Sending tx, signature to Notary: " % shown) (tx, sg)
    successMessage res =
        L.logDebug $ sformat ("Received signatures from Notary: " % shown) res

queryNotaryCompleteMSAddresses :: WorkMode m => m [(Address, TxStrategy)]
queryNotaryCompleteMSAddresses =
    withSignedResult
        SignerNotary
        (L.logDebug "Querying Notary complete MS addresses")
        (const $ pure ()) $
    callNotary $ P.call $ P.RSCNotary P.QueryCompleteMS

queryNotaryMyMSAllocations
    :: WorkMode m
    => AllocationAddress
    -> m [(MSAddress, AllocationInfo)]
queryNotaryMyMSAllocations allocAddr =
    withSignedResult SignerNotary infoMessage successMessage $
    callNotarySafe $ P.call (P.RSCNotary P.QueryMyAllocMS) allocAddr
  where
    infoMessage = L.logDebug "Calling Notary for my MS addresses..."
    successMessage res =
        L.logDebug $
        sformat ("Retrieving from Notary: " % build) $ mapBuilder res

removeNotaryCompleteMSAddresses :: WorkMode m => [Address] -> Signature [Address] -> m ()
removeNotaryCompleteMSAddresses addresses signedAddrs = do
    L.logDebug "Removing Notary complete MS addresses"
    callNotary $ P.call (P.RSCNotary P.RemoveCompleteMS) addresses signedAddrs

---- —————————————————————————————————————————————————————————— ----
---- Explorer endpoints ——————————————————————————————————————— ----
---- —————————————————————————————————————————————————————————— ----

-- callExplorer
--     :: (WorkMode m, MessagePack a)
--     => Explorer -> P.Client (Either Text a) -> m a
-- callExplorer e = handleEither . handleErrors . P.callExplorer e

callExplorerSafe
    :: (WorkMode m, MessagePack a)
    => Explorer -> P.Client (Either Text a) -> m a
callExplorerSafe e = handleEither . handleErrors . P.callExplorerSafe e

announceNewBlock
    :: WorkMode m
    => Explorer
    -> SecretKey
    -> PeriodId
    -> WithMetadata HBlock HBlockMetadata
    -> m PeriodId
announceNewBlock explorer bankSK pId blk =
    withResult infoMessage successMessage $
    callExplorerSafe explorer $
    P.call (P.RSCExplorer P.EMNewBlock) signed
  where
    signed = mkWithSignature bankSK (pId, blk)
    infoMessage =
        L.logDebug $
        sformat
            ("Announcing new (" % int % "-th) block to " % build)
            pId
            explorer
    successMessage respPeriod =
        L.logDebug $
        sformat
            ("Received periodId " % int % " from explorer " % build)
            respPeriod
            explorer

askExplorer :: WorkMode m => (Explorer -> m a) -> m a
askExplorer query = do
    explorers <- getExplorers
    when (null explorers) $
        throwM $ MethodError "There are no active explorers"
-- TODO: ask other explorers in case of error
    query . (explorers !!) =<< liftIO (randomRIO (0, length explorers - 1))

getTransactionById
    :: WorkMode m
    => TransactionId -> Explorer -> m (Maybe Transaction)
getTransactionById tId explorer =
    withResult
        (L.logDebug $ sformat ("Getting transaction by id " % build) tId)
        (\t ->
              L.logDebug $
              sformat
                  ("Successfully got transaction by id " % build % ": " % build)
                  tId
                  t) $
    callExplorerSafe explorer $ P.call (P.RSCExplorer P.EMGetTransaction) tId<|MERGE_RESOLUTION|>--- conflicted
+++ resolved
@@ -84,50 +84,38 @@
 import           Data.Text                  (Text, pack)
 import qualified Data.Text.Buildable        as B (Buildable (build))
 import           Data.Typeable              (Typeable)
-import           Formatting                 (build, int, sformat, shown, stext,
-                                             (%))
+import           Formatting                 (build, int, sformat, shown, stext, (%))
 import qualified Network.MessagePack.Client as MP (RpcError (..))
 import           Safe                       (atMay, headMay)
 import           System.Random              (randomRIO)
 
-import           Serokell.Util.Text         (listBuilderJSON,
-                                             listBuilderJSONIndent, mapBuilder,
-                                             pairBuilder, show')
+import           Serokell.Util.Text         (listBuilderJSON, listBuilderJSONIndent,
+                                             mapBuilder, pairBuilder, show')
 
 import           Control.TimeWarp.Timed     (MonadTimed, MonadTimedError (..))
 
 import           RSCoin.Core.Crypto         (PublicKey, SecretKey, Signature,
-                                             hash, derivePublicKey)
+                                             derivePublicKey, hash)
 import           RSCoin.Core.Error          (rscExceptionFromException,
                                              rscExceptionToException)
 import           RSCoin.Core.Logging        (WithNamedLogger (..))
 import qualified RSCoin.Core.Logging        as L
 import           RSCoin.Core.NodeConfig     (WithNodeContext (getNodeContext),
-                                             bankPublicKey, isTestRun,
-                                             notaryPublicKey)
-import           RSCoin.Core.Primitives     (AddrId, Address, Transaction,
-                                             TransactionId)
+                                             bankPublicKey, isTestRun, notaryPublicKey)
+import           RSCoin.Core.Primitives     (AddrId, Address, Transaction, TransactionId)
 import qualified RSCoin.Core.Protocol       as P
 import           RSCoin.Core.Strategy       (AllocationAddress, AllocationInfo,
-                                             AllocationStrategy, MSAddress,
-                                             PartyAddress, TxStrategy)
-import           RSCoin.Core.Transaction    (validateTxPure, TxVerdict(..))
+                                             AllocationStrategy, MSAddress, PartyAddress,
+                                             TxStrategy)
+import           RSCoin.Core.Transaction    (TxVerdict (..), validateTxPure)
 import           RSCoin.Core.Types          (ActionLog, CheckConfirmation,
-                                             CheckConfirmations,
-                                             CommitAcknowledgment,
+                                             CheckConfirmations, CommitAcknowledgment,
                                              Explorer (..), Explorers, HBlock,
-<<<<<<< HEAD
                                              HBlockMetadata, LBlock (..),
-                                             Mintette, MintetteId, Mintettes,
-=======
-                                             HBlockMetadata, Mintette,
-                                             mintetteHost, mintettePort,
-                                             MintetteId, Mintettes,
->>>>>>> fc8e7fe9
-                                             NewPeriodData, PeriodId,
-                                             PeriodResult, Utxo, WithMetadata,
-                                             WithSignature (..),
-                                             mkWithSignature,
+                                             Mintette (mintetteHost, mintettePort),
+                                             MintetteId, Mintettes, NewPeriodData,
+                                             PeriodId, PeriodResult, Utxo, WithMetadata,
+                                             WithSignature (..), mkWithSignature,
                                              verifyWithSignature)
 import           RSCoin.Core.WorkMode       (WorkMode)
 
